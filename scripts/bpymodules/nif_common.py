"""Common functions for the Blender nif import and export scripts."""

<<<<<<< HEAD
__version__ = "2.5.1"
__requiredpyffiversion__ = "2.0.6"
__requiredblenderversion__ = "250"
=======
__version__ = "2.5.2"
__requiredpyffiversion__ = "2.1.0"
__requiredblenderversion__ = "245"
>>>>>>> 9d526c5c

# ***** BEGIN LICENSE BLOCK *****
# 
# BSD License
# 
# Copyright (c) 2005-2009, NIF File Format Library and Tools
# All rights reserved.
# 
# Redistribution and use in source and binary forms, with or without
# modification, are permitted provided that the following conditions
# are met:
# 1. Redistributions of source code must retain the above copyright
#    notice, this list of conditions and the following disclaimer.
# 2. Redistributions in binary form must reproduce the above copyright
#    notice, this list of conditions and the following disclaimer in the
#    documentation and/or other materials provided with the distribution.
# 3. The name of the NIF File Format Library and Tools project may not be
#    used to endorse or promote products derived from this software
#    without specific prior written permission.
# 
# THIS SOFTWARE IS PROVIDED BY THE AUTHOR ``AS IS'' AND ANY EXPRESS OR
# IMPLIED WARRANTIES, INCLUDING, BUT NOT LIMITED TO, THE IMPLIED WARRANTIES
# OF MERCHANTABILITY AND FITNESS FOR A PARTICULAR PURPOSE ARE DISCLAIMED.
# IN NO EVENT SHALL THE AUTHOR BE LIABLE FOR ANY DIRECT, INDIRECT,
# INCIDENTAL, SPECIAL, EXEMPLARY, OR CONSEQUENTIAL DAMAGES (INCLUDING, BUT
# NOT LIMITED TO, PROCUREMENT OF SUBSTITUTE GOODS OR SERVICES; LOSS OF USE,
# DATA, OR PROFITS; OR BUSINESS INTERRUPTION) HOWEVER CAUSED AND ON ANY
# THEORY OF LIABILITY, WHETHER IN CONTRACT, STRICT LIABILITY, OR TORT
# (INCLUDING NEGLIGENCE OR OTHERWISE) ARISING IN ANY WAY OUT OF THE USE OF
# THIS SOFTWARE, EVEN IF ADVISED OF THE POSSIBILITY OF SUCH DAMAGE.
#
# ***** END LICENCE BLOCK *****

# utility functions
    
def version_int_tuple(version):
    """Convert version string to tuple of integers."""
    return tuple(int(x) for x in version.__str__().split("."))

# things to do on import and export

# check Blender version

import bpy

# TODO find a way to get the blender version
__blenderversion__ = 250 #Blender.Get('version')

if (version_int_tuple(__blenderversion__)
    < version_int_tuple(__requiredblenderversion__)):
    print("--------------------------"
        "ERROR\nThis script requires Blender %s or higher."
        "It seems that you have an older version installed (%s)."
        "Get a newer version at http://www.blender.org/"
        "--------------------------"%(__requiredblenderversion__, __blenderversion__))
    Blender.Draw.PupMenu("ERROR%t|Blender outdated, check console for details")
    raise ImportError

# check if PyFFI is installed and import NifFormat

try:
    from pyffi import __version__ as __pyffiversion__
except ImportError:
    print("--------------------------"
        "ERROR\nThis script requires the Python File Format Interface (PyFFI)."
        "Make sure that PyFFI resides in your Python path or in your Blender scripts folder."
        "If you do not have it: http://pyffi.sourceforge.net/"
        "--------------------------")
    Blender.Draw.PupMenu("ERROR%t|PyFFI not found, check console for details")
    raise

# check PyFFI version

if (version_int_tuple(__pyffiversion__)
    < version_int_tuple(__requiredpyffiversion__)):
    print("--------------------------"
        "ERROR\nThis script requires Python File Format Interface %s or higher."
        "It seems that you have an older version installed (%s)."
        "Get a newer version at http://pyffi.sourceforge.net/"
        "--------------------------"""
        %(__requiredpyffiversion__, __pyffiversion__))
    Blender.Draw.PupMenu("ERROR%t|PyFFI outdated, check console for details")
    raise ImportError

# system imports

import logging
import sys
import os

# blender imports

import bpy.props

# import PyFFI format classes

from pyffi.formats.nif import NifFormat
from pyffi.formats.egm import EgmFormat

def init_loggers():
    """Set up loggers."""
    niftoolslogger = logging.getLogger("niftools")
    niftoolslogger.setLevel(logging.WARNING)
    pyffilogger = logging.getLogger("pyffi")
    pyffilogger.setLevel(logging.WARNING)
    loghandler = logging.StreamHandler()
    loghandler.setLevel(logging.DEBUG)
    logformatter = logging.Formatter("%(name)s:%(levelname)s:%(message)s")
    loghandler.setFormatter(logformatter)
    niftoolslogger.addHandler(loghandler)
    pyffilogger.addHandler(loghandler)

# set up the loggers: call it as a function to avoid polluting namespace
init_loggers()

class MetaNifImportExport(type(bpy.types.Operator)):
    def __init__(cls, name, dct, bases):
        """Add common properties. This must be done in a metaclass
        because Blender only uses properties defined on the top class
        level, and ignores those properties defined higher up in the
        class hierarchy.
        """

        cls.path = bpy.props.StringProperty(
            name="File Path",
            description="File path used for importing or exporting the NIF file",
            maxlen=1024,
            default="")

        cls.directory = bpy.props.StringProperty(
            name="Directory",
            description="",
            maxlen=1024,
            default="")

        cls.filename = bpy.props.StringProperty(
            name="File Name",
            description="",
            maxlen=1024,
            default="")

        # TODO: preset buttons for log levels
        cls.log_level = bpy.props.EnumProperty(
            items=(
                ("DEBUG", "Debug",
                 "Show all messages (only useful for debugging)."),
                ("INFO", "Info",
                 "Show some informative messages, warnings, and errors."),
                ("WARNING", "Warning",
                 "Only show warnings and errors."),
                ("ERROR", "Error",
                 "Only show errors."),
                ("CRITICAL", "Critical",
                 "Only show extremely critical errors."),
                ),
            name="Log Level",
            description="Level of verbosity on the console.",
            default="WARNING")

        cls.profile_path = bpy.props.StringProperty(
            name="Profile Path",
            description=
            "Name of file where Python profiler dumps the profile."
            " Set to empty string to turn off profiling.",
            maxlen=1024,
            default="")

class NifImportExport(bpy.types.Operator, metaclass=MetaNifImportExport):
    """Abstract base class for import and export. Contains utility functions
    that are commonly used in both import and export.
    """

    VERTEX_RESOLUTION = 1000
    NORMAL_RESOLUTION = 100
    UV_RESOLUTION = 10000
    VCOL_RESOLUTION = 100

    EXTRA_SHADER_TEXTURES = [
        "EnvironmentMapIndex",
        "NormalMapIndex",
        "SpecularIntensityIndex",
        "EnvironmentIntensityIndex",
        "LightCubeMapIndex",
        "ShadowTextureIndex"]
    """Names (ordered by default index) of shader texture slots for
    Sid Meier's Railroads and similar games.
    """

    USED_EXTRA_SHADER_TEXTURES = {
        "Sid Meier's Railroads": (3, 0, 4, 1, 5, 2),
        "Civilization IV": (3, 0, 1, 2)}
    """The default ordering of the extra data blocks for different games."""

    # Oblivion(and FO3) collision settings dicts for Anglicized names
    # on Object Properties for havok items
    OB_LAYER = [
        "Unidentified", "Static", "AnimStatic", "Transparent", "Clutter",
        "Weapon", "Projectile", "Spell", "Biped", "Props",
        "Water", "Trigger", "Terrain", "Trap", "NonCollidable",
        "CloudTrap", "Ground", "Portal", "Stairs", "CharController",
        "AvoidBox", "?", "?", "CameraPick", "ItemPick",
        "LineOfSight", "PathPick", "CustomPick1", "CustomPick2", "SpellExplosion",
        "DroppingPick", "Other", "Head", "Body", "Spine1",
        "Spine2", "LUpperArm", "LForeArm", "LHand", "LThigh",
        "LCalf", "LFoot",  "RUpperArm", "RForeArm", "RHand",
        "RThigh", "RCalf", "RFoot", "Tail", "SideWeapon",
        "Shield", "Quiver", "BackWeapon", "BackWeapon?", "PonyTail",
        "Wing", "Null"]

    MOTION_SYS = [
        "Invalid", "Dynamic", "Sphere", "Sphere Inertia", "Box",
        "Box Stabilized", "Keyframed", "Fixed", "Thin BOx", "Character"]

    HAVOK_MATERIAL = [
        "Stone", "Cloth", "Dirt", "Glass", "Grass",
        "Metal", "Organic", "Skin", "Water", "Wood",
        "Heavy Stone", "Heavy Metal", "Heavy Wood", "Chain", "Snow",
        "Stone Stairs", "Cloth Stairs", "Dirt Stairs", "Glass Stairs", "Metal Stairs",
        "Organic Stairs", "Skin Stairs", "Water Stairs", "Wood Stairs", "Heavy Stone Stairs",
        "Heavy Metal Stairs" "Heavy Wood Stairs", "Chain Stairs", "Snow Stairs", "Elevator"]

    QUALITY_TYPE = [
        "Invalid", "Fixed", "Keyframed", "Debris", "Moving",
        "Critical", "Bullet", "User", "Character", "Keyframed Report"]

    progress_bar = 0
    """Level of the progress bar."""

    # TODO: convert to properties in NifImport and NifExport
    """
    IMPORT_REALIGN_BONES = 1 # 0 = no, 1 = tail, 2 = tail+rotation
    IMPORT_ANIMATION = True
    IMPORT_SCALE_CORRECTION = 0.1
    EXPORT_SCALE_CORRECTION = 10.0 # 1/import scale correction
    IMPORT_TEXTURE_PATH = []
    EXPORT_FLATTENSKIN = False
    EXPORT_VERSION = 'Oblivion'
    IMPORT_SKELETON = 0 # 0 = normal import, 1 = import file as skeleton, 2 = import mesh and attach to skeleton
    IMPORT_KEYFRAMEFILE = '', # keyframe file for animations
    IMPORT_EGMFILE = '', # FaceGen EGM file for morphs
    IMPORT_EGMANIM = True, # create FaceGen EGM animation curves
    IMPORT_EGMANIMSCALE = 1.0, # scale of FaceGen EGM animation curves
    EXPORT_ANIMATION = 0, # export everything (1=geometry only, 2=animation only)
    EXPORT_ANIMSEQUENCENAME = '', # sequence name of the kf file
    EXPORT_FORCEDDS = True, # force dds extension on texture files
    EXPORT_SKINPARTITION = True, # generate skin partition
    EXPORT_BONESPERVERTEX = 4,
    EXPORT_BONESPERPARTITION = 18,
    EXPORT_PADBONES = False,
    EXPORT_STRIPIFY = True,
    EXPORT_STITCHSTRIPS = False,
    EXPORT_SMOOTHOBJECTSEAMS = True,
    IMPORT_MERGESKELETONROOTS = True,
    IMPORT_SENDGEOMETRIESTOBINDPOS = True,
    IMPORT_SENDDETACHEDGEOMETRIESTONODEPOS = True,
    IMPORT_SENDBONESTOBINDPOS = True,
    IMPORT_APPLYSKINDEFORM = False,
    IMPORT_EXTRANODES = True,
    EXPORT_BHKLISTSHAPE = False,
    EXPORT_OB_BSXFLAGS = 2,
    EXPORT_OB_MASS = 10.0,
    EXPORT_OB_SOLID = True,
    EXPORT_OB_MOTIONSYSTEM = 7, # MO_SYS_FIXED
    EXPORT_OB_UNKNOWNBYTE1 = 1,
    EXPORT_OB_UNKNOWNBYTE2 = 1,
    EXPORT_OB_QUALITYTYPE = 1, # MO_QUAL_FIXED
    EXPORT_OB_WIND = 0,
    EXPORT_OB_LAYER = 1, # static
    EXPORT_OB_MATERIAL = 9, # wood
    EXPORT_OB_MALLEABLECONSTRAINT = False, # use malleable constraint for ragdoll and hinge
    EXPORT_OB_PRN = "NONE", # determines bone where to attach weapon
    EXPORT_FO3_SF_ZBUF = True, # use these shader flags?
    EXPORT_FO3_SF_SMAP = False,
    EXPORT_FO3_SF_SFRU = False,
    EXPORT_FO3_SF_WINDOW_ENVMAP = False,
    EXPORT_FO3_SF_EMPT = True,
    EXPORT_FO3_SF_UN31 = True,
    EXPORT_FO3_FADENODE = False,
    EXPORT_FO3_SHADER_TYPE = 1, # shader_default
    EXPORT_FO3_BODYPARTS = True,
    EXPORT_MW_NIFXNIFKF = False,
    EXPORT_EXTRA_SHADER_TEXTURES = True,
    IMPORT_EXPORTEMBEDDEDTEXTURES = False,
    EXPORT_OPTIMIZE_MATERIALS = True,
    IMPORT_COMBINESHAPES = True,
    EXPORT_OB_COLLISION_DO_NOT_USE_BLENDER_PROPERTIES = False,
    """

    def execute(self, context):
        """Common initialization functions for executing the import/export
        operators:

        - initialize progress bar
        - set logging level
        - set self.context
        - set self.selected_objects
        """
        # initialize progress bar
        self.msg_progress("Initializing", progbar=0)

        # set logging level
        log_level_num = getattr(logging, self.properties.log_level)
        logging.getLogger("niftools").setLevel(log_level_num)
        logging.getLogger("pyffi").setLevel(log_level_num)

        # save context (so it can be used in other methods without argument
        # passing)
        self.context = context

        # get list of selected objects
        # (find and store this list now, as creating new objects adds them
        # to the selection list)
        if self.context.selected_objects:
            self.selected_objects = self.context.selected_objects[:]
        else:
            # if there are no selected objects,
            # then context.selected_objects is None
            # but an empty list makes more sense (for iterating)
            self.selected_objects = []

    def msg_progress(self, message, progbar=None):
        """Message wrapper for the Blender progress bar."""
        # update progress bar level
        if progbar is None:
            if self.progress_bar > 0.89:
                # reset progress bar
                self.progress_bar = 0
                # TODO draw the progress bar
                #Blender.Window.DrawProgressBar(0, message)
            self.progress_bar += 0.1
        else:
            self.progress_bar = progbar
        # TODO draw the progress bar
        #Blender.Window.DrawProgressBar(self.progress_bar, message)

    def get_bone_name_for_blender(self, name):
        """Convert a bone name to a name that can be used by Blender: turns
        'Bip01 R xxx' into 'Bip01 xxx.R', and similar for L.

        @param name: The bone name as in the nif file.
        @type name: C{str}
        @return: Bone name in Blender convention.
        @rtype: C{str}
        """
        if name.startswith("Bip01 L "):
            return "Bip01 " + name[8:] + ".L"
        elif name.startswith("Bip01 R "):
            return "Bip01 " + name[8:] + ".R"
        return name

    def get_bone_name_for_nif(self, name):
        """Convert a bone name to a name that can be used by the nif file:
        turns 'Bip01 xxx.R' into 'Bip01 R xxx', and similar for L.

        @param name: The bone name as in Blender.
        @type name: C{str}
        @return: Bone name in nif convention.
        @rtype: C{str}
        """
        if name.startswith("Bip01 "):
            if name.endswith(".L"):
                return "Bip01 L " + name[6:-2]
            elif name.endswith(".R"):
                return "Bip01 R " + name[6:-2]
        return name

    def get_extend_from_flags(self, flags):
        if flags & 6 == 4: # 0b100
            return Blender.IpoCurve.ExtendTypes.CONST
        elif flags & 6 == 0: # 0b000
            return Blender.IpoCurve.ExtendTypes.CYCLIC

        self.logger.warning(
            "Unsupported cycle mode in nif, using clamped.")
        return Blender.IpoCurve.ExtendTypes.CONST

    def get_flags_from_extend(self, extend):
        if extend == Blender.IpoCurve.ExtendTypes.CONST:
            return 4 # 0b100
        elif extend == Blender.IpoCurve.ExtendTypes.CYCLIC:
            return 0

        self.logger.warning(
            "Unsupported extend type in blend, using clamped.")
        return 4

# TODO: integrate with NifImportExport class
class NifConfig:
    """Class which handles configuration of nif import and export in Blender.

    Important: keep every instance of this class in a global variable
    (otherwise gui elements might go out of skope which will crash
    Blender)."""
    # class global constants
    WELCOME_MESSAGE = 'Blender NIF Scripts %s (running on Blender %s, PyFFI %s)'%(__version__, __blenderversion__, __pyffiversion__)
    CONFIG_NAME = "nifscripts" # name of the config file
    TARGET_IMPORT = 0          # config target value when importing
    TARGET_EXPORT = 1          # config target value when exporting
    # GUI stuff
    XORIGIN     = 50  # x coordinate of origin
    XCOLUMNSKIP = 390 # width of a column
    XCOLUMNSEP  = 10  # width of the column separator
    YORIGIN     = -40 # y coordinate of origin relative to Blender.Window.GetAreaSize()[1]
    YLINESKIP   = 20  # height of a line
    YLINESEP    = 10  # height of a line separator
    # the DEFAULTS dict defines the valid config variables, default values,
    # and their type
    # IMPORTANT: don't start dictionary keys with an underscore
    # the Registry module doesn't like that, apparently
    DEFAULTS = dict(
        IMPORT_FILE = "import.nif", # TODO path for default
        EXPORT_FILE = "export.nif", # TODO path for default
        IMPORT_REALIGN_BONES = 1, # 0 = no, 1 = tail, 2 = tail+rotation
        IMPORT_ANIMATION = True,
        IMPORT_SCALE_CORRECTION = 0.1,
        EXPORT_SCALE_CORRECTION = 10.0, # 1/import scale correction
        IMPORT_TEXTURE_PATH = [],
        EXPORT_FLATTENSKIN = False,
        EXPORT_VERSION = 'Oblivion',
        EPSILON = 0.005, # used for checking equality with floats
        LOG_LEVEL = logging.WARNING, # log level
        IMPORT_SKELETON = 0, # 0 = normal import, 1 = import file as skeleton, 2 = import mesh and attach to skeleton
        IMPORT_KEYFRAMEFILE = '', # keyframe file for animations
        IMPORT_EGMFILE = '', # FaceGen EGM file for morphs
        IMPORT_EGMANIM = True, # create FaceGen EGM animation curves
        IMPORT_EGMANIMSCALE = 1.0, # scale of FaceGen EGM animation curves
        EXPORT_ANIMATION = 0, # export everything (1=geometry only, 2=animation only)
        EXPORT_ANIMSEQUENCENAME = '', # sequence name of the kf file
        EXPORT_FORCEDDS = True, # force dds extension on texture files
        EXPORT_SKINPARTITION = True, # generate skin partition
        EXPORT_BONESPERVERTEX = 4,
        EXPORT_BONESPERPARTITION = 18,
        EXPORT_PADBONES = False,
        EXPORT_STRIPIFY = True,
        EXPORT_STITCHSTRIPS = False,
        EXPORT_SMOOTHOBJECTSEAMS = True,
        IMPORT_MERGESKELETONROOTS = True,
        IMPORT_SENDGEOMETRIESTOBINDPOS = True,
        IMPORT_SENDDETACHEDGEOMETRIESTONODEPOS = True,
        IMPORT_SENDBONESTOBINDPOS = True,
        IMPORT_APPLYSKINDEFORM = False,
        IMPORT_EXTRANODES = True,
        EXPORT_BHKLISTSHAPE = False,
        EXPORT_OB_BSXFLAGS = 2,
        EXPORT_OB_MASS = 10.0,
        EXPORT_OB_SOLID = True,
        EXPORT_OB_MOTIONSYSTEM = 7, # MO_SYS_FIXED
        EXPORT_OB_UNKNOWNBYTE1 = 1,
        EXPORT_OB_UNKNOWNBYTE2 = 1,
        EXPORT_OB_QUALITYTYPE = 1, # MO_QUAL_FIXED
        EXPORT_OB_WIND = 0,
        EXPORT_OB_LAYER = 1, # static
        EXPORT_OB_MATERIAL = 9, # wood
        EXPORT_OB_MALLEABLECONSTRAINT = False, # use malleable constraint for ragdoll and hinge
        EXPORT_OB_PRN = "NONE", # determines bone where to attach weapon
        EXPORT_FO3_SF_ZBUF = True, # use these shader flags?
        EXPORT_FO3_SF_SMAP = False,
        EXPORT_FO3_SF_SFRU = False,
        EXPORT_FO3_SF_WINDOW_ENVMAP = False,
        EXPORT_FO3_SF_EMPT = True,
        EXPORT_FO3_SF_UN31 = True,
        EXPORT_FO3_FADENODE = False,
        EXPORT_FO3_SHADER_TYPE = 1, # shader_default
        EXPORT_FO3_BODYPARTS = True,
        EXPORT_MW_NIFXNIFKF = False,
        EXPORT_EXTRA_SHADER_TEXTURES = True,
        PROFILE = '', # name of file where Python profiler dumps the profile; set to empty string to turn off profiling
        IMPORT_EXPORTEMBEDDEDTEXTURES = False,
        EXPORT_OPTIMIZE_MATERIALS = True,
        IMPORT_COMBINESHAPES = True,
        EXPORT_OB_COLLISION_DO_NOT_USE_BLENDER_PROPERTIES = False,
        )

    def __init__(self):
        """Initialize and load configuration."""
        # clears the console window
        if sys.platform in ('linux-i386','linux2'):
            os.system("clear")
        elif sys.platform in ('win32','dos','ms-dos'):
            os.system("cls")

        # print scripts info
        print(self.WELCOME_MESSAGE)

        # initialize all instance variables
        self.guiElements = {} # dictionary of gui elements (buttons, strings, sliders, ...)
        self.gui_events = []   # list of events
        self.gui_event_ids = {} # dictionary of event ids
        self.config = {}      # configuration dictionary
        self.target = None    # import or export
        self.callback = None  # function to call when config gui is done
        self.texpathIndex = 0
        self.texpathCurrent = ''

        # reset GUI coordinates
        self.xPos = self.XORIGIN
        self.yPos = self.YORIGIN + Blender.Window.GetAreaSize()[1]

        # load configuration
        self.load()

    def run(self, target, filename, callback):
        """Run the config gui."""
        self.target = target     # import or export
        self.callback = callback # function to call when config gui is done

        # save file name
        # (the key where to store the file name depends
        # on the target)
        if self.target == self.TARGET_IMPORT:
            self.config["IMPORT_FILE"] = filename
        elif self.target == self.TARGET_EXPORT:
            self.config["EXPORT_FILE"] = filename
        self.save()

        # prepare and run gui
        self.texpathIndex = 0
        self.update_texpath_current()
        Draw.Register(self.gui_draw, self.gui_event, self.gui_button_event)

    def save(self):
        """Save and validate configuration to Blender registry."""
        Registry.SetKey(self.CONFIG_NAME, self.config, True)
        self.load() # for validation

    def load(self):
        """Load the configuration stored in the Blender registry and checks
        configuration for incompatible values.
        """
        # copy defaults
        self.config = dict(**self.DEFAULTS)
        # read configuration
        savedconfig = Blender.Registry.GetKey(self.CONFIG_NAME, True)
        # port config keys from old versions to current version
        try:
            self.config["IMPORT_TEXTURE_PATH"] = savedconfig["TEXTURE_SEARCH_PATH"]
        except:
            pass
        try:
            self.config["IMPORT_FILE"] = Blender.sys.join(
                savedconfig["NIF_IMPORT_PATH"], savedconfig["NIF_IMPORT_FILE"])
        except:
            pass
        try:
            self.config["EXPORT_FILE"] = savedconfig["NIF_EXPORT_FILE"]
        except:
            pass
        try:
            self.config["IMPORT_REALIGN_BONES"] = savedconfig["REALIGN_BONES"]
        except:
            pass
        try:
            if self.config["IMPORT_REALIGN_BONES"] == True:
               self.config["IMPORT_REALIGN_BONES"] = 1
            elif self.config["IMPORT_REALIGN_BONES"] == False:
               self.config["IMPORT_REALIGN_BONES"] = 0
        except:
            pass
        try:
            if savedconfig["IMPORT_SKELETON"] == True:
                self.config["IMPORT_SKELETON"] = 1
            elif savedconfig["IMPORT_SKELETON"] == False:
                self.config["IMPORT_SKELETON"] = 0
        except:
            pass
        # merge configuration with defaults
        if savedconfig:
            for key, val in self.DEFAULTS.items():
                try:
                    savedval = savedconfig[key]
                except KeyError:
                    pass
                else:
                    if isinstance(savedval, val.__class__):
                        self.config[key] = savedval
        # store configuration
        Blender.Registry.SetKey(self.CONFIG_NAME, self.config, True)
        # special case: set log level here
        self.update_log_level("LOG_LEVEL", self.config["LOG_LEVEL"])

    def event_id(self, event_name):
        """Return event id from event name, and register event if it is new."""
        try:
            event_id = self.gui_event_ids[event_name]
        except KeyError:
            event_id = len(self.gui_events)
            self.gui_event_ids[event_name] = event_id
            self.gui_events.append(event_name)
        if  event_id >= 16383:
            raise RuntimeError("Maximum number of events exceeded")
        return event_id

    def draw_y_sep(self):
        """Vertical skip."""
        self.yPos -= self.YLINESEP

    def draw_next_column(self):
        """Start a new column."""
        self.xPos += self.XCOLUMNSKIP + self.XCOLUMNSEP
        self.yPos = self.YORIGIN + Blender.Window.GetAreaSize()[1]

    def draw_slider(
        self, text, event_name, min_val, max_val, callback, val = None,
        num_items = 1, item = 0):
        """Draw a slider."""
        if val is None:
            val = self.config[event_name]
        width = self.XCOLUMNSKIP//num_items
        self.guiElements[event_name] = Draw.Slider(
            text,
            self.event_id(event_name),
            self.xPos + item*width, self.yPos, width, self.YLINESKIP,
            val, min_val, max_val,
            0, # realtime
            "", # tooltip,
            callback)
        if item + 1 == num_items:
            self.yPos -= self.YLINESKIP

    def draw_label(self, text, event_name, num_items = 1, item = 0):
        """Draw a line of text."""
        width = self.XCOLUMNSKIP//num_items
        self.guiElements[event_name] = Draw.Label(
            text,
            self.xPos + item*width, self.yPos, width, self.YLINESKIP)
        if item + 1 == num_items:
            self.yPos -= self.YLINESKIP

    def draw_list(self, text, event_name_prefix, val):
        """Create elements to select a list of things.

        Registers events PREFIX_ITEM, PREFIX_PREV, PREFIX_NEXT, PREFIX_REMOVE
        and PREFIX_ADD."""
        self.guiElements["%s_ITEM"%event_name_prefix]   = Draw.String(
            text,
            self.event_id("%s_ITEM"%event_name_prefix),
            self.xPos, self.yPos, self.XCOLUMNSKIP-90, self.YLINESKIP,
            val, 255)
        self.guiElements["%s_PREV"%event_name_prefix]   = Draw.PushButton(
            '<',
            self.event_id("%s_PREV"%event_name_prefix),
            self.xPos+self.XCOLUMNSKIP-90, self.yPos, 20, self.YLINESKIP)
        self.guiElements["%s_NEXT"%event_name_prefix]   = Draw.PushButton(
            '>',
            self.event_id("%s_NEXT"%event_name_prefix),
            self.xPos+self.XCOLUMNSKIP-70, self.yPos, 20, self.YLINESKIP)
        self.guiElements["%s_REMOVE"%event_name_prefix] = Draw.PushButton(
            'X',
            self.event_id("%s_REMOVE"%event_name_prefix),
            self.xPos+self.XCOLUMNSKIP-50, self.yPos, 20, self.YLINESKIP)
        self.guiElements["%s_ADD"%event_name_prefix]    = Draw.PushButton(
            '...',
            self.event_id("%s_ADD"%event_name_prefix),
            self.xPos+self.XCOLUMNSKIP-30, self.yPos, 30, self.YLINESKIP)
        self.yPos -= self.YLINESKIP

    def draw_toggle(self, text, event_name, val = None, num_items = 1, item = 0):
        """Draw a toggle button."""
        if val == None:
            val = self.config[event_name]
        width = self.XCOLUMNSKIP//num_items
        self.guiElements[event_name] = Draw.Toggle(
            text,
            self.event_id(event_name),
            self.xPos + item*width, self.yPos, width, self.YLINESKIP,
            val)
        if item + 1 == num_items:
            self.yPos -= self.YLINESKIP

    def draw_push_button(self, text, event_name, num_items = 1, item = 0):
        """Draw a push button."""
        width = self.XCOLUMNSKIP//num_items
        self.guiElements[event_name] = Draw.PushButton(
            text,
            self.event_id(event_name),
            self.xPos + item*width, self.yPos, width, self.YLINESKIP)
        if item + 1 == num_items:
            self.yPos -= self.YLINESKIP

    def draw_number(
        self, text, event_name, min_val, max_val, callback, val = None,
        num_items = 1, item = 0):
        """Draw an input widget for numbers."""
        if val is None:
            val = self.config[event_name]
        width = self.XCOLUMNSKIP//num_items
        self.guiElements[event_name] = Draw.Number(
            text,
            self.event_id(event_name),
            self.xPos + item*width, self.yPos, width, self.YLINESKIP,
            val,
            min_val, max_val,
            "", # tooltip
            callback)
        if item + 1 == num_items:
            self.yPos -= self.YLINESKIP

    def draw_file_browse(self, text, event_name_prefix, val = None):
        """Create elements to select a file.

        Registers events PREFIX_ITEM, PREFIX_REMOVE, PREFIX_ADD."""
        if val is None:
            val = self.config[event_name_prefix]
        self.guiElements["%s_ITEM"%event_name_prefix]   = Draw.String(
            text,
            self.event_id("%s_ITEM"%event_name_prefix),
            self.xPos, self.yPos, self.XCOLUMNSKIP-50, self.YLINESKIP,
            val, 255)
        self.guiElements["%s_REMOVE"%event_name_prefix] = Draw.PushButton(
            'X',
            self.event_id("%s_REMOVE"%event_name_prefix),
            self.xPos+self.XCOLUMNSKIP-50, self.yPos, 20, self.YLINESKIP)
        self.guiElements["%s_ADD"%event_name_prefix]    = Draw.PushButton(
            '...',
            self.event_id("%s_ADD"%event_name_prefix),
            self.xPos+self.XCOLUMNSKIP-30, self.yPos, 30, self.YLINESKIP)
        self.yPos -= self.YLINESKIP

    def draw_string(self, text, event_name, max_length, callback, val = None,
                   num_items = 1, item = 0):
        """Create elements to input a string."""
        if val is None:
            val = self.config[event_name]
        width = self.XCOLUMNSKIP//num_items
        self.guiElements[event_name] = Draw.String(
            text,
            self.event_id(event_name),
            self.xPos + item*width, self.yPos, width, self.YLINESKIP,
            val,
            max_length,
            "", # tooltip
            callback)
        if item + 1 == num_items:
            self.yPos -= self.YLINESKIP

    def gui_draw(self):
        """Draw config GUI."""
        # reset position
        self.xPos = self.XORIGIN
        self.yPos = self.YORIGIN + Blender.Window.GetAreaSize()[1]

        # common options
        self.draw_label(
            text = self.WELCOME_MESSAGE,
            event_name = "LABEL_WELCOME_MESSAGE")
        self.draw_y_sep()

        self.draw_number(
            text = "Log Level",
            event_name = "LOG_LEVEL",
            min_val = 0, max_val = 99,
            callback = self.update_log_level,
            num_items = 4, item = 0)
        self.draw_push_button(
            text = "Warn",
            event_name = "LOG_LEVEL_WARN",
            num_items = 4, item = 1)
        self.draw_push_button(
            text = "Info",
            event_name = "LOG_LEVEL_INFO",
            num_items = 4, item = 2)
        self.draw_push_button(
            text = "Debug",
            event_name = "LOG_LEVEL_DEBUG",
            num_items = 4, item = 3)
        self.draw_y_sep()

        self.draw_slider(
            text = "Scale Correction:  ",
            event_name = "SCALE_CORRECTION",
            val = self.config["EXPORT_SCALE_CORRECTION"],
            min_val = 0.01, max_val = 100.0,
            callback = self.update_scale)
        self.draw_y_sep()

        # import-only options
        if self.target == self.TARGET_IMPORT:
            self.draw_label(
                text = "Texture Search Paths:",
                event_name = "TEXPATH_TEXT")
            self.draw_list(
                text = "",
                event_name_prefix = "TEXPATH",
                val = self.texpathCurrent)
            self.draw_y_sep()

            self.draw_toggle(
                text = "Import Animation",
                event_name = "IMPORT_ANIMATION")
            self.draw_y_sep()

            self.draw_toggle(
                text = "Import Extra Nodes",
                event_name = "IMPORT_EXTRANODES")
            self.draw_y_sep()
            
            self.draw_toggle(
                text = "Import Skeleton Only + Parent Selected",
                event_name = "IMPORT_SKELETON_1",
                val = (self.config["IMPORT_SKELETON"] == 1))
            self.draw_toggle(
                text = "Import Geometry Only + Parent To Selected Armature",
                event_name = "IMPORT_SKELETON_2",
                val = (self.config["IMPORT_SKELETON"] == 2))
            self.draw_y_sep()

            self.draw_toggle(
                text = "Save Embedded Textures As DDS",
                event_name = "IMPORT_EXPORTEMBEDDEDTEXTURES")
            self.draw_y_sep()

            self.draw_toggle(
                text = "Combine NiNode + Shapes Into Single Mesh",
                event_name = "IMPORT_COMBINESHAPES")
            self.draw_y_sep()

            self.draw_label(
                text = "Keyframe File:",
                event_name = "IMPORT_KEYFRAMEFILE_TEXT")
            self.draw_file_browse(
                text = "",
                event_name_prefix = "IMPORT_KEYFRAMEFILE")
            self.draw_y_sep()

            self.draw_label(
                text = "FaceGen EGM File:",
                event_name = "IMPORT_EGMFILE_TEXT")
            self.draw_file_browse(
                text = "",
                event_name_prefix = "IMPORT_EGMFILE")
            self.draw_toggle(
                text="Animate",
                event_name="IMPORT_EGMANIM",
                num_items=2, item=0)
            self.draw_slider(
                text="Scale:  ",
                event_name="IMPORT_EGMANIMSCALE",
                val=self.config["IMPORT_EGMANIMSCALE"],
                min_val=0.01, max_val=100.0,
                callback=self.update_egm_anim_scale,
                num_items=2, item=1)
            self.draw_y_sep()

            self.draw_push_button(
                text = "Restore Default Settings",
                event_name = "IMPORT_SETTINGS_DEFAULT")
            self.draw_y_sep()

            self.draw_label(
                text = "... and if skinning fails with default settings:",
                event_name = "IMPORT_SETTINGS_SKINNING_TEXT")
            self.draw_push_button(
                text = "Use The Force Luke",
                event_name = "IMPORT_SETTINGS_SKINNING")
            self.draw_y_sep()

        # export-only options
        if self.target == self.TARGET_EXPORT:
            self.draw_toggle(
                text = "Export Geometry + Animation (.nif)",
                event_name = "EXPORT_ANIMATION_0",
                val = ((self.config["EXPORT_ANIMATION"] == 0)
                       or self.config["EXPORT_MW_NIFXNIFKF"]))
            self.draw_toggle(
                text = "Export Geometry Only (.nif)",
                event_name = "EXPORT_ANIMATION_1",
                val = ((self.config["EXPORT_ANIMATION"] == 1)
                       or self.config["EXPORT_MW_NIFXNIFKF"]))
            self.draw_toggle(
                text = "Export Animation Only (.kf)",
                event_name = "EXPORT_ANIMATION_2",
                val = ((self.config["EXPORT_ANIMATION"] == 2)
                       or self.config["EXPORT_MW_NIFXNIFKF"]))
            self.draw_y_sep()

            self.draw_string(
                text = "Anim Seq Name: ",
                event_name = "EXPORT_ANIMSEQUENCENAME",
                max_length = 128,
                callback = self.update_anim_sequence_name)
            self.draw_y_sep()

            self.draw_toggle(
                text = "Force DDS Extension",
                event_name = "EXPORT_FORCEDDS")
            self.draw_y_sep()

            self.draw_toggle(
                text = "Stripify Geometries",
                event_name = "EXPORT_STRIPIFY",
                num_items = 2, item = 0)
            self.draw_toggle(
                text = "Stitch Strips",
                event_name = "EXPORT_STITCHSTRIPS",
                num_items = 2, item = 1)
            self.draw_y_sep()

            self.draw_toggle(
                text = "Smoothen Inter-Object Seams",
                event_name = "EXPORT_SMOOTHOBJECTSEAMS")
            self.draw_y_sep()

            self.draw_toggle(
                text = "Flatten Skin",
                event_name = "EXPORT_FLATTENSKIN")
            self.draw_toggle(
                text = "Export Skin Partition",
                event_name = "EXPORT_SKINPARTITION",
                num_items = 3, item = 0)
            self.draw_toggle(
                text = "Pad & Sort Bones",
                event_name = "EXPORT_PADBONES",
                num_items = 3, item = 1)
            self.draw_number(
                text = "Max Bones",
                event_name = "EXPORT_BONESPERPARTITION",
                min_val = 4, max_val = 18,
                callback = self.update_bones_per_partition,
                num_items = 3, item = 2)
            self.draw_y_sep()

            self.draw_toggle(
                text = "Combine Materials to Increase Performance",
                event_name = "EXPORT_OPTIMIZE_MATERIALS")
            self.draw_y_sep()

            games_list = sorted([x for x in list(NifFormat.games.keys()) if x != '?'])
            versions_list = sorted(list(NifFormat.versions.keys()), key=lambda x: NifFormat.versions[x])
            V = self.xPos
            H = HH = self.yPos
            j = 0
            MAXJ = 7
            for i, game in enumerate(games_list):
                if j >= MAXJ:
                    H = HH
                    j = 0
                    V += 150
                state = (self.config["EXPORT_VERSION"] == game)
                self.guiElements["GAME_%s"%game.upper()] = Draw.Toggle(game, self.event_id("GAME_%s"%game), V, H-j*20, 150, 20, state)
                j += 1
            j = 0
            V += 160
            for i, version in enumerate(versions_list):
                if j >= MAXJ:
                    H = HH
                    j = 0
                    V += 70
                state = (self.config["EXPORT_VERSION"] == version)
                self.guiElements["VERSION_%s"%version] = Draw.Toggle(version, self.event_id("VERSION_%s"%version), V, H-j*20, 70, 20, state)
                j += 1
            self.yPos -= 20*min(MAXJ, max(len(NifFormat.versions), len(NifFormat.games)))
            self.draw_y_sep()
            
            if self.config["EXPORT_VERSION"] in games_list:
                self.guiElements["EXPORT_RESET"] = Draw.PushButton(
                    "Restore Default Settings For Selected Game",
                    self.event_id("GAME_%s"%self.config["EXPORT_VERSION"]),
                    self.xPos, self.yPos, self.XCOLUMNSKIP, self.YLINESKIP)
                self.yPos -= self.YLINESKIP
                self.draw_y_sep()
            
        self.draw_push_button(
            text = "Ok",
            event_name = "OK",
            num_items = 3, item = 0)
        # (item 1 is whitespace)
        self.draw_push_button(
            text = "Cancel",
            event_name = "CANCEL",
            num_items = 3, item = 2)

        # advanced import settings
        if self.target == self.TARGET_IMPORT:
            self.draw_next_column()

            self.draw_toggle(
                text = "Realign Bone Tail Only",
                event_name = "IMPORT_REALIGN_BONES_1",
                val = (self.config["IMPORT_REALIGN_BONES"] == 1),
                num_items = 2, item = 0)
            self.draw_toggle(
                text = "Realign Bone Tail + Roll",
                event_name = "IMPORT_REALIGN_BONES_2",
                val = (self.config["IMPORT_REALIGN_BONES"] == 2),
                num_items = 2, item = 1)
            self.draw_toggle(
                text="Merge Skeleton Roots",
                event_name="IMPORT_MERGESKELETONROOTS")
            self.draw_toggle(
                text="Send Geometries To Bind Position",
                event_name="IMPORT_SENDGEOMETRIESTOBINDPOS")
            self.draw_toggle(
                text="Send Detached Geometries To Node Position",
                event_name="IMPORT_SENDDETACHEDGEOMETRIESTONODEPOS")
            self.draw_toggle(
                text="Send Bones To Bind Position",
                event_name="IMPORT_SENDBONESTOBINDPOS")
            self.draw_toggle(
                text = "Apply Skin Deformation",
                event_name = "IMPORT_APPLYSKINDEFORM")
            self.draw_y_sep()

        # export-only options for oblivion/fallout 3

        if (self.target == self.TARGET_EXPORT
            and self.config["EXPORT_VERSION"] in ("Oblivion", "Fallout 3")):
            self.draw_next_column()
            
            self.draw_label(
                text = "Collision Options",
                event_name = "EXPORT_OB_COLLISIONHTML")
            self.draw_push_button(
                text = "Static",
                event_name = "EXPORT_OB_RIGIDBODY_STATIC",
                num_items = 5, item = 0)
            self.draw_push_button(
                text = "Anim Static",
                event_name = "EXPORT_OB_RIGIDBODY_ANIMATED",
                num_items = 5, item = 1)
            self.draw_push_button(
                text = "Clutter",
                event_name = "EXPORT_OB_RIGIDBODY_CLUTTER",
                num_items = 5, item = 2)
            self.draw_push_button(
                text = "Weapon",
                event_name = "EXPORT_OB_RIGIDBODY_WEAPON",
                num_items = 5, item = 3)
            self.draw_push_button(
                text = "Creature",
                event_name = "EXPORT_OB_RIGIDBODY_CREATURE",
                num_items = 5, item = 4)
            self.draw_toggle(
                text = "Stone",
                event_name = "EXPORT_OB_MATERIAL_STONE",
                val = self.config["EXPORT_OB_MATERIAL"] == 0,
                num_items = 6, item = 0)
            self.draw_toggle(
                text = "Cloth",
                event_name = "EXPORT_OB_MATERIAL_CLOTH",
                val = self.config["EXPORT_OB_MATERIAL"] == 1,
                num_items = 6, item = 1)
            self.draw_toggle(
                text = "Glass",
                event_name = "EXPORT_OB_MATERIAL_GLASS",
                val = self.config["EXPORT_OB_MATERIAL"] == 3,
                num_items = 6, item = 2)
            self.draw_toggle(
                text = "Metal",
                event_name = "EXPORT_OB_MATERIAL_METAL",
                val = self.config["EXPORT_OB_MATERIAL"] == 5,
                num_items = 6, item = 3)
            self.draw_toggle(
                text = "Skin",
                event_name = "EXPORT_OB_MATERIAL_SKIN",
                val = self.config["EXPORT_OB_MATERIAL"] == 7,
                num_items = 6, item = 4)
            self.draw_toggle(
                text = "Wood",
                event_name = "EXPORT_OB_MATERIAL_WOOD",
                val = self.config["EXPORT_OB_MATERIAL"] == 9,
                num_items = 6, item = 5)
            self.draw_number(
                text = "Material:  ",
                event_name = "EXPORT_OB_MATERIAL",
                min_val = 0, max_val = 30,
                callback = self.update_ob_material)
            self.draw_number(
                text = "BSX Flags:  ",
                event_name = "EXPORT_OB_BSXFLAGS",
                min_val = 0, max_val = 63,
                callback = self.update_ob_bsx_flags,
                num_items = 2, item = 0)
            self.draw_slider(
                text = "Mass:  ",
                event_name = "EXPORT_OB_MASS",
                min_val = 0.1, max_val = 1500.0,
                callback = self.update_ob_mass,
                num_items = 2, item = 1)
            self.draw_number(
                text = "Layer:  ",
                event_name = "EXPORT_OB_LAYER",
                min_val = 0, max_val = 57,
                callback = self.update_ob_layer,
                num_items = 3, item = 0)
            self.draw_number(
                text = "Motion System:  ",
                event_name = "EXPORT_OB_MOTIONSYSTEM",
                min_val = 0, max_val = 9,
                callback = self.update_ob_motion_system,
                num_items = 3, item = 1)
            self.draw_number(
                text = "Quality Type:  ",
                event_name = "EXPORT_OB_QUALITYTYPE",
                min_val = 0, max_val = 8,
                callback = self.update_ob_quality_type,
                num_items = 3, item = 2)
            self.draw_number(
                text = "Unk Byte 1:  ",
                event_name = "EXPORT_OB_UNKNOWNBYTE1",
                min_val = 1, max_val = 2,
                callback = self.update_ob_unknown_byte_1,
                num_items = 3, item = 0)
            self.draw_number(
                text = "Unk Byte 2:  ",
                event_name = "EXPORT_OB_UNKNOWNBYTE2",
                min_val = 1, max_val = 2,
                callback = self.update_ob_unknown_byte_2,
                num_items = 3, item = 1)
            self.draw_number(
                text = "Wind:  ",
                event_name = "EXPORT_OB_WIND",
                min_val = 0, max_val = 1,
                callback = self.update_ob_wind,
                num_items = 3, item = 2)
            self.draw_toggle(
                text = "Solid",
                event_name = "EXPORT_OB_SOLID",
                num_items = 2, item = 0)
            self.draw_toggle(
                text = "Hollow",
                event_name = "EXPORT_OB_HOLLOW",
                val = not self.config["EXPORT_OB_SOLID"],
                num_items = 2, item = 1)
            self.draw_y_sep()

            self.draw_toggle(
                text = "Use bhkListShape",
                event_name = "EXPORT_BHKLISTSHAPE",
                num_items = 2, item = 0)
            self.draw_toggle(
                text = "Use bhkMalleableConstraint",
                event_name = "EXPORT_OB_MALLEABLECONSTRAINT",
                num_items = 2, item = 1)
            self.draw_toggle(
                text = "Do Not Use Blender Properties",
                event_name = "EXPORT_OB_COLLISION_DO_NOT_USE_BLENDER_PROPERTIES")   
            self.draw_y_sep()

            self.draw_label(
                text = "Weapon Body Location",
                event_name = "LABEL_WEAPON_LOCATION")
            self.draw_toggle(
                text = "None",
                val = self.config["EXPORT_OB_PRN"] == "NONE",
                event_name = "EXPORT_OB_PRN_NONE",
                num_items = 7, item = 0)
            self.draw_toggle(
                text = "Back",
                val = self.config["EXPORT_OB_PRN"] == "BACK",
                event_name = "EXPORT_OB_PRN_BACK",
                num_items = 7, item = 1)
            self.draw_toggle(
                text = "Side",
                val = self.config["EXPORT_OB_PRN"] == "SIDE",
                event_name = "EXPORT_OB_PRN_SIDE",
                num_items = 7, item = 2)
            self.draw_toggle(
                text = "Quiver",
                val = self.config["EXPORT_OB_PRN"] == "QUIVER",
                event_name = "EXPORT_OB_PRN_QUIVER",
                num_items = 7, item = 3)
            self.draw_toggle(
                text = "Shield",
                val = self.config["EXPORT_OB_PRN"] == "SHIELD",
                event_name = "EXPORT_OB_PRN_SHIELD",
                num_items = 7, item = 4)
            self.draw_toggle(
                text = "Helm",
                val = self.config["EXPORT_OB_PRN"] == "HELM",
                event_name = "EXPORT_OB_PRN_HELM",
                num_items = 7, item = 5)
            self.draw_toggle(
                text = "Ring",
                val = self.config["EXPORT_OB_PRN"] == "RING",
                event_name = "EXPORT_OB_PRN_RING",
                num_items = 7, item = 6)
            self.draw_y_sep()

        # export-only options for morrowind
        if (self.target == self.TARGET_EXPORT
            and self.config["EXPORT_VERSION"] == "Morrowind"):
            self.draw_next_column()

            self.draw_toggle(
                text = "Export nif + xnif + kf",
                event_name = "EXPORT_MW_NIFXNIFKF")

        # export-only options for civ4 and rrt
        if (self.target == self.TARGET_EXPORT
            and (self.config["EXPORT_VERSION"]
                 in NifImportExport.USED_EXTRA_SHADER_TEXTURES)):
            self.draw_next_column()

            self.draw_toggle(
                text = "Export Extra Shader Textures",
                event_name = "EXPORT_EXTRA_SHADER_TEXTURES")

        # export-only options for fallout 3
        if (self.target == self.TARGET_EXPORT
            and self.config["EXPORT_VERSION"] == "Fallout 3"):
            self.draw_next_column()

            self.draw_label(
                text = "Shader Options",
                event_name = "LABEL_FO3_SHADER_OPTIONS")
            self.draw_push_button(
                text = "Default",
                event_name = "EXPORT_FO3_SHADER_OPTION_DEFAULT",
                num_items = 3, item = 0)
            self.draw_push_button(
                text = "Skin",
                event_name = "EXPORT_FO3_SHADER_OPTION_SKIN",
                num_items = 3, item = 1)
            self.draw_push_button(
                text = "Cloth",
                event_name = "EXPORT_FO3_SHADER_OPTION_CLOTH",
                num_items = 3, item = 2)
            self.draw_toggle(
                text = "Default Type",
                val = self.config["EXPORT_FO3_SHADER_TYPE"] == 1,
                event_name = "EXPORT_FO3_SHADER_TYPE_DEFAULT",
                num_items = 2, item = 0)
            self.draw_toggle(
                text = "Skin Type",
                val = self.config["EXPORT_FO3_SHADER_TYPE"] == 14,
                event_name = "EXPORT_FO3_SHADER_TYPE_SKIN",
                num_items = 2, item = 1)
            self.draw_toggle(
                text = "Z Buffer",
                event_name = "EXPORT_FO3_SF_ZBUF",
                num_items = 3, item = 0)
            self.draw_toggle(
                text = "Shadow Map",
                event_name = "EXPORT_FO3_SF_SMAP",
                num_items = 3, item = 1)
            self.draw_toggle(
                text = "Shadow Frustum",
                event_name = "EXPORT_FO3_SF_SFRU",
                num_items = 3, item = 2)
            self.draw_toggle(
                text = "Window Envmap",
                event_name = "EXPORT_FO3_SF_WINDOW_ENVMAP",
                num_items = 3, item = 0)
            self.draw_toggle(
                text = "Empty",
                event_name = "EXPORT_FO3_SF_EMPT",
                num_items = 3, item = 1)
            self.draw_toggle(
                text = "Unknown 31",
                event_name = "EXPORT_FO3_SF_UN31",
                num_items = 3, item = 2)
            self.draw_y_sep()

            self.draw_toggle(
                text = "Use BSFadeNode Root",
                event_name = "EXPORT_FO3_FADENODE")
            self.draw_y_sep()

            self.draw_toggle(
                text = "Export Dismember Body Parts",
                event_name = "EXPORT_FO3_BODYPARTS")
            self.draw_y_sep()

        # is this needed?
        #Draw.Redraw(1)

    def gui_button_event(self, evt):
        """Event handler for buttons."""
        try:
            evName = self.gui_events[evt]
        except IndexError:
            evName = None

        if evName == "OK":
            self.save()
            self.gui_exit()
        elif evName == "CANCEL":
            self.callback = None
            self.gui_exit()
        elif evName == "TEXPATH_ADD":
            # browse and add texture search path
            Blender.Window.FileSelector(self.add_texture_path, "Add Texture Search Path")
        elif evName == "TEXPATH_NEXT":
            if self.texpathIndex < (len(self.config["IMPORT_TEXTURE_PATH"])-1):
                self.texpathIndex += 1
            self.update_texpath_current()
        elif evName == "TEXPATH_PREV":
            if self.texpathIndex > 0:
                self.texpathIndex -= 1
            self.update_texpath_current()
        elif evName == "TEXPATH_REMOVE":
            if self.texpathIndex < len(self.config["IMPORT_TEXTURE_PATH"]):
                del self.config["IMPORT_TEXTURE_PATH"][self.texpathIndex]
            if self.texpathIndex > 0:
                self.texpathIndex -= 1
            self.update_texpath_current()

        elif evName == "IMPORT_KEYFRAMEFILE_ADD":
            kffile = self.config["IMPORT_KEYFRAMEFILE"]
            if not kffile:
                kffile = Blender.sys.dirname(self.config["IMPORT_FILE"])
            # browse and add keyframe file
            Blender.Window.FileSelector(
                self.select_keyframe_file, "Select Keyframe File", kffile)
            self.config["IMPORT_ANIMATION"] = True
        elif evName == "IMPORT_KEYFRAMEFILE_REMOVE":
            self.config["IMPORT_KEYFRAMEFILE"] = ''
            self.config["IMPORT_ANIMATION"] = False

        elif evName == "IMPORT_EGMFILE_ADD":
            egmfile = self.config["IMPORT_EGMFILE"]
            if not egmfile:
                egmfile = self.config["IMPORT_FILE"][:-3] + "egm"
            # browse and add egm file
            Blender.Window.FileSelector(
                self.select_egm_file, "Select FaceGen EGM File", egmfile)
        elif evName == "IMPORT_EGMFILE_REMOVE":
            self.config["IMPORT_EGMFILE"] = ''

        elif evName == "IMPORT_REALIGN_BONES_1":
            if self.config["IMPORT_REALIGN_BONES"] == 1:
                self.config["IMPORT_REALIGN_BONES"] = 0
            else:
                self.config["IMPORT_REALIGN_BONES"] = 1
        elif evName == "IMPORT_REALIGN_BONES_2":
            if self.config["IMPORT_REALIGN_BONES"] == 2:
                self.config["IMPORT_REALIGN_BONES"] = 0
            else:
                self.config["IMPORT_REALIGN_BONES"] = 2
        elif evName == "IMPORT_ANIMATION":
            self.config["IMPORT_ANIMATION"] = not self.config["IMPORT_ANIMATION"]
        elif evName == "IMPORT_SKELETON_1":
            if self.config["IMPORT_SKELETON"] == 1:
                self.config["IMPORT_SKELETON"] = 0
            else:
                self.config["IMPORT_SKELETON"] = 1
        elif evName == "IMPORT_SKELETON_2":
            if self.config["IMPORT_SKELETON"] == 2:
                self.config["IMPORT_SKELETON"] = 0
            else:
                self.config["IMPORT_SKELETON"] = 2
        elif evName == "IMPORT_MERGESKELETONROOTS":
            self.config["IMPORT_MERGESKELETONROOTS"] = not self.config["IMPORT_MERGESKELETONROOTS"]
        elif evName == "IMPORT_SENDGEOMETRIESTOBINDPOS":
            self.config["IMPORT_SENDGEOMETRIESTOBINDPOS"] = not self.config["IMPORT_SENDGEOMETRIESTOBINDPOS"]
        elif evName == "IMPORT_SENDDETACHEDGEOMETRIESTONODEPOS":
            self.config["IMPORT_SENDDETACHEDGEOMETRIESTONODEPOS"] = not self.config["IMPORT_SENDDETACHEDGEOMETRIESTONODEPOS"]
        elif evName == "IMPORT_SENDBONESTOBINDPOS":
            self.config["IMPORT_SENDBONESTOBINDPOS"] = not self.config["IMPORT_SENDBONESTOBINDPOS"]
        elif evName == "IMPORT_APPLYSKINDEFORM":
            self.config["IMPORT_APPLYSKINDEFORM"] = not self.config["IMPORT_APPLYSKINDEFORM"]
        elif evName == "IMPORT_EXTRANODES":
            self.config["IMPORT_EXTRANODES"] = not self.config["IMPORT_EXTRANODES"]
        elif evName == "IMPORT_EXPORTEMBEDDEDTEXTURES":
            self.config["IMPORT_EXPORTEMBEDDEDTEXTURES"] = not self.config["IMPORT_EXPORTEMBEDDEDTEXTURES"]
        elif evName == "IMPORT_COMBINESHAPES":
            self.config["IMPORT_COMBINESHAPES"] = not self.config["IMPORT_COMBINESHAPES"]
        elif evName == "IMPORT_EGMANIM":
            self.config["IMPORT_EGMANIM"] = not self.config["IMPORT_EGMANIM"]
        elif evName == "IMPORT_SETTINGS_DEFAULT":
            self.config["IMPORT_ANIMATION"] = True
            self.config["IMPORT_SKELETON"] = 0
            self.config["IMPORT_EXPORTEMBEDDEDTEXTURES"] = False
            self.config["IMPORT_COMBINESHAPES"] = True
            self.config["IMPORT_REALIGN_BONES"] = 1
            self.config["IMPORT_MERGESKELETONROOTS"] = True
            self.config["IMPORT_SENDGEOMETRIESTOBINDPOS"] = True
            self.config["IMPORT_SENDDETACHEDGEOMETRIESTONODEPOS"] = True
            self.config["IMPORT_SENDBONESTOBINDPOS"] = True
            self.config["IMPORT_APPLYSKINDEFORM"] = False
            self.config["IMPORT_EXTRANODES"] = True
            self.config["IMPORT_EGMFILE"] = ''
            self.config["IMPORT_EGMANIM"] = True
            self.config["IMPORT_EGMANIMSCALE"] = 1.0
        elif evName == "IMPORT_SETTINGS_SKINNING":
            self.config["IMPORT_ANIMATION"] = True
            self.config["IMPORT_SKELETON"] = 0
            self.config["IMPORT_EXPORTEMBEDDEDTEXTURES"] = False
            self.config["IMPORT_COMBINESHAPES"] = True
            self.config["IMPORT_REALIGN_BONES"] = 1
            self.config["IMPORT_MERGESKELETONROOTS"] = True
            self.config["IMPORT_SENDGEOMETRIESTOBINDPOS"] = False
            self.config["IMPORT_SENDDETACHEDGEOMETRIESTONODEPOS"] = False
            self.config["IMPORT_SENDBONESTOBINDPOS"] = False
            self.config["IMPORT_APPLYSKINDEFORM"] = True
            self.config["IMPORT_EXTRANODES"] = True
        elif evName[:5] == "GAME_":
            self.config["EXPORT_VERSION"] = evName[5:]
            # settings that usually make sense, fail-safe
            self.config["EXPORT_FORCEDDS"] = True
            self.config["EXPORT_SMOOTHOBJECTSEAMS"] = True
            self.config["EXPORT_STRIPIFY"] = False
            self.config["EXPORT_STITCHSTRIPS"] = False
            self.config["EXPORT_ANIMATION"] = 1
            self.config["EXPORT_FLATTENSKIN"] = False
            self.config["EXPORT_SKINPARTITION"] = False
            self.config["EXPORT_BONESPERPARTITION"] = 4
            self.config["EXPORT_PADBONES"] = False
            self.config["EXPORT_OB_SOLID"] = True
            self.config["EXPORT_MW_NIFXNIFKF"] = False
            self.config["EXPORT_EXTRA_SHADER_TEXTURES"] = True
            # set default settings per game
            if self.config["EXPORT_VERSION"] == "Morrowind":
                pass # fail-safe settings work
            if self.config["EXPORT_VERSION"] == "Freedom Force vs. the 3rd Reich":
                self.config["EXPORT_SKINPARTITION"] = True
                self.config["EXPORT_PADBONES"] = True
            elif self.config["EXPORT_VERSION"] == "Civilization IV":
                self.config["EXPORT_STRIPIFY"] = True
                self.config["EXPORT_STITCHSTRIPS"] = True
                self.config["EXPORT_BONESPERPARTITION"] = 18
                self.config["EXPORT_SKINPARTITION"] = True
            elif self.config["EXPORT_VERSION"] in ("Oblivion", "Fallout 3"):
                self.config["EXPORT_STRIPIFY"] = True
                self.config["EXPORT_STITCHSTRIPS"] = True
                self.config["EXPORT_FLATTENSKIN"] = True
                self.config["EXPORT_BONESPERPARTITION"] = 18
                self.config["EXPORT_SKINPARTITION"] = True
                # oblivion specific settings
                self.config["EXPORT_BHKLISTSHAPE"] = False
                self.config["EXPORT_OB_MATERIAL"] = 9 # wood
                self.config["EXPORT_OB_MALLEABLECONSTRAINT"] = False
                # rigid body: static
                self.config["EXPORT_OB_BSXFLAGS"] = 2
                self.config["EXPORT_OB_MASS"] = 1000.0
                self.config["EXPORT_OB_MOTIONSYSTEM"] = 7 # MO_SYS_FIXED
                self.config["EXPORT_OB_UNKNOWNBYTE1"] = 1
                self.config["EXPORT_OB_UNKNOWNBYTE2"] = 1
                self.config["EXPORT_OB_QUALITYTYPE"] = 1 # MO_QUAL_FIXED
                self.config["EXPORT_OB_WIND"] = 0
                self.config["EXPORT_OB_LAYER"] = 1 # static
                # shader options
                self.config["EXPORT_FO3_SHADER_TYPE"] = 1
                self.config["EXPORT_FO3_SF_ZBUF"] = True
                self.config["EXPORT_FO3_SF_SMAP"] = False
                self.config["EXPORT_FO3_SF_SFRU"] = False
                self.config["EXPORT_FO3_SF_WINDOW_ENVMAP"] = False
                self.config["EXPORT_FO3_SF_EMPT"] = True
                self.config["EXPORT_FO3_SF_UN31"] = True
                # body parts
                self.config["EXPORT_FO3_BODYPARTS"] = True
        elif evName[:8] == "VERSION_":
            self.config["EXPORT_VERSION"] = evName[8:]
        elif evName == "EXPORT_FLATTENSKIN":
            self.config["EXPORT_FLATTENSKIN"] = not self.config["EXPORT_FLATTENSKIN"]
            if self.config["EXPORT_FLATTENSKIN"]: # if skin is flattened
                self.config["EXPORT_ANIMATION"] = 1 # force geometry only
        elif evName == "EXPORT_FORCEDDS":
            self.config["EXPORT_FORCEDDS"] = not self.config["EXPORT_FORCEDDS"]
        elif evName == "EXPORT_STRIPIFY":
            self.config["EXPORT_STRIPIFY"] = not self.config["EXPORT_STRIPIFY"]
        elif evName == "EXPORT_STITCHSTRIPS":
            self.config["EXPORT_STITCHSTRIPS"] = not self.config["EXPORT_STITCHSTRIPS"]
        elif evName == "EXPORT_SMOOTHOBJECTSEAMS":
            self.config["EXPORT_SMOOTHOBJECTSEAMS"] = not self.config["EXPORT_SMOOTHOBJECTSEAMS"]
        elif evName[:17] == "EXPORT_ANIMATION_":
             value = int(evName[17:])
             self.config["EXPORT_ANIMATION"] = value
             if value == 0 or value == 2: # if animation is exported
                 self.config["EXPORT_FLATTENSKIN"] = False # disable flattening skin
             elif value == 1:
                 # enable flattening skin for 'geometry only' exports
                 # in oblivion and fallout 3
                 if self.config["EXPORT_VERSION"] in ("Oblivion", "Fallout 3"):
                     self.config["EXPORT_FLATTENSKIN"] = True
        elif evName == "EXPORT_SKINPARTITION":
            self.config["EXPORT_SKINPARTITION"] = not self.config["EXPORT_SKINPARTITION"]
        elif evName == "EXPORT_PADBONES":
            self.config["EXPORT_PADBONES"] = not self.config["EXPORT_PADBONES"]
            if self.config["EXPORT_PADBONES"]: # bones are padded
                self.config["EXPORT_BONESPERPARTITION"] = 4 # force 4 bones per partition
        elif evName == "EXPORT_BHKLISTSHAPE":
            self.config["EXPORT_BHKLISTSHAPE"] = not self.config["EXPORT_BHKLISTSHAPE"]
        elif evName == "EXPORT_OB_MALLEABLECONSTRAINT":
            self.config["EXPORT_OB_MALLEABLECONSTRAINT"] = not self.config["EXPORT_OB_MALLEABLECONSTRAINT"]
        elif evName == "EXPORT_OB_COLLISION_DO_NOT_USE_BLENDER_PROPERTIES":
            self.config["EXPORT_OB_COLLISION_DO_NOT_USE_BLENDER_PROPERTIES"] = not self.config["EXPORT_OB_COLLISION_DO_NOT_USE_BLENDER_PROPERTIES"]
        elif evName == "EXPORT_OB_SOLID":
            self.config["EXPORT_OB_SOLID"] = True
        elif evName == "EXPORT_OB_HOLLOW":
            self.config["EXPORT_OB_SOLID"] = False
        elif evName == "EXPORT_OB_RIGIDBODY_STATIC":
            self.config["EXPORT_OB_MATERIAL"] = 0 # stone
            self.config["EXPORT_OB_BSXFLAGS"] = 2 # havok
            self.config["EXPORT_OB_MASS"] = 10.0
            self.config["EXPORT_OB_MOTIONSYSTEM"] = 7 # MO_SYS_FIXED
            self.config["EXPORT_OB_UNKNOWNBYTE1"] = 1
            self.config["EXPORT_OB_UNKNOWNBYTE2"] = 1
            self.config["EXPORT_OB_QUALITYTYPE"] = 1 # MO_QUAL_FIXED
            self.config["EXPORT_OB_WIND"] = 0
            self.config["EXPORT_OB_LAYER"] = 1 # static
            self.config["EXPORT_OB_SOLID"] = True
            self.config["EXPORT_OB_PRN"] = "NONE"
        elif evName == "EXPORT_OB_RIGIDBODY_ANIMATED": # see fencedoor01.nif
            self.config["EXPORT_OB_MATERIAL"] = 0 # stone
            self.config["EXPORT_OB_BSXFLAGS"] = 11 # havok + anim + unknown
            self.config["EXPORT_OB_MASS"] = 10.0
            self.config["EXPORT_OB_MOTIONSYSTEM"] = 6 # MO_SYS_KEYFRAMED
            self.config["EXPORT_OB_UNKNOWNBYTE1"] = 2
            self.config["EXPORT_OB_UNKNOWNBYTE2"] = 2
            self.config["EXPORT_OB_QUALITYTYPE"] = 2 # MO_QUAL_KEYFRAMED
            self.config["EXPORT_OB_WIND"] = 0
            self.config["EXPORT_OB_LAYER"] = 2 # OL_ANIM_STATIC
            self.config["EXPORT_OB_SOLID"] = True
            self.config["EXPORT_OB_PRN"] = "NONE"
        elif evName == "EXPORT_OB_RIGIDBODY_CLUTTER":
            self.config["EXPORT_OB_BSXFLAGS"] = 3 # anim + havok
            self.config["EXPORT_OB_MASS"] = 10.0 # typical
            self.config["EXPORT_OB_MOTIONSYSTEM"] = 4 # MO_SYS_BOX
            self.config["EXPORT_OB_UNKNOWNBYTE1"] = 2
            self.config["EXPORT_OB_UNKNOWNBYTE2"] = 2
            self.config["EXPORT_OB_QUALITYTYPE"] = 3 # MO_QUAL_DEBRIS
            self.config["EXPORT_OB_WIND"] = 0
            self.config["EXPORT_OB_LAYER"] = 4 # clutter
            self.config["EXPORT_OB_SOLID"] = True
            self.config["EXPORT_OB_PRN"] = "NONE"
        elif evName == "EXPORT_OB_RIGIDBODY_WEAPON":
            self.config["EXPORT_OB_MATERIAL"] = 5 # metal
            self.config["EXPORT_OB_BSXFLAGS"] = 3 # anim + havok
            self.config["EXPORT_OB_MASS"] = 25.0 # typical
            self.config["EXPORT_OB_MOTIONSYSTEM"] = 4 # MO_SYS_BOX
            self.config["EXPORT_OB_UNKNOWNBYTE1"] = 2
            self.config["EXPORT_OB_UNKNOWNBYTE2"] = 2
            self.config["EXPORT_OB_QUALITYTYPE"] = 3 # MO_QUAL_DEBRIS
            self.config["EXPORT_OB_WIND"] = 0
            self.config["EXPORT_OB_LAYER"] = 5 # weapin
            self.config["EXPORT_OB_SOLID"] = True
            self.config["EXPORT_OB_PRN"] = "SIDE"
        elif evName == "EXPORT_OB_RIGIDBODY_CREATURE":
            self.config["EXPORT_OB_MATERIAL"] = 7 # skin
            self.config["EXPORT_OB_BSXFLAGS"] = 7 # anim + havok + skeleton
            self.config["EXPORT_OB_MASS"] = 600.0 # single person's weight in Oblivion
            self.config["EXPORT_OB_MOTIONSYSTEM"] = 6 # MO_SYS_KEYFRAMED
            self.config["EXPORT_OB_UNKNOWNBYTE1"] = 2
            self.config["EXPORT_OB_UNKNOWNBYTE2"] = 2
            self.config["EXPORT_OB_QUALITYTYPE"] = 2 # MO_QUAL_KEYFRAMED
            self.config["EXPORT_OB_WIND"] = 0
            self.config["EXPORT_OB_LAYER"] = 8 # biped
            self.config["EXPORT_OB_SOLID"] = True
            self.config["EXPORT_OB_PRN"] = "NONE"
        elif evName == "EXPORT_OB_MATERIAL_STONE":
            self.config["EXPORT_OB_MATERIAL"] = 0
        elif evName == "EXPORT_OB_MATERIAL_CLOTH":
            self.config["EXPORT_OB_MATERIAL"] = 1
        elif evName == "EXPORT_OB_MATERIAL_GLASS":
            self.config["EXPORT_OB_MATERIAL"] = 3
        elif evName == "EXPORT_OB_MATERIAL_METAL":
            self.config["EXPORT_OB_MATERIAL"] = 5
        elif evName == "EXPORT_OB_MATERIAL_SKIN":
            self.config["EXPORT_OB_MATERIAL"] = 7
        elif evName == "EXPORT_OB_MATERIAL_WOOD":
            self.config["EXPORT_OB_MATERIAL"] = 9
        elif evName[:14] == "EXPORT_OB_PRN_":
            self.config["EXPORT_OB_PRN"] = evName[14:]
        elif evName == "EXPORT_OPTIMIZE_MATERIALS":
            self.config["EXPORT_OPTIMIZE_MATERIALS"] = not self.config["EXPORT_OPTIMIZE_MATERIALS"]
        elif evName == "LOG_LEVEL_WARN":
            self.update_log_level(evName, logging.WARNING)
        elif evName == "LOG_LEVEL_INFO":
            self.update_log_level(evName, logging.INFO)
        elif evName == "LOG_LEVEL_DEBUG":
            self.update_log_level(evName, logging.DEBUG)
        elif evName == "EXPORT_FO3_FADENODE":
            self.config["EXPORT_FO3_FADENODE"] = not self.config["EXPORT_FO3_FADENODE"]
        elif evName.startswith("EXPORT_FO3_SF_"):
            self.config[evName] = not self.config[evName]
        elif evName == "EXPORT_FO3_SHADER_TYPE_DEFAULT":
            self.config["EXPORT_FO3_SHADER_TYPE"] = 1
        elif evName == "EXPORT_FO3_SHADER_TYPE_SKIN":
            self.config["EXPORT_FO3_SHADER_TYPE"] = 14
        elif evName == "EXPORT_FO3_SHADER_OPTION_DEFAULT":
            self.config["EXPORT_FO3_SHADER_TYPE"] = 1
            self.config["EXPORT_FO3_SF_ZBUF"] = True
            self.config["EXPORT_FO3_SF_SMAP"] = False
            self.config["EXPORT_FO3_SF_SFRU"] = False
            self.config["EXPORT_FO3_SF_WINDOW_ENVMAP"] = False
            self.config["EXPORT_FO3_SF_EMPT"] = True
            self.config["EXPORT_FO3_SF_UN31"] = True
        elif evName == "EXPORT_FO3_SHADER_OPTION_SKIN":
            self.config["EXPORT_FO3_SHADER_TYPE"] = 14
            self.config["EXPORT_FO3_SF_ZBUF"] = True
            self.config["EXPORT_FO3_SF_SMAP"] = True
            self.config["EXPORT_FO3_SF_SFRU"] = False
            self.config["EXPORT_FO3_SF_WINDOW_ENVMAP"] = True
            self.config["EXPORT_FO3_SF_EMPT"] = True
            self.config["EXPORT_FO3_SF_UN31"] = True
        elif evName == "EXPORT_FO3_SHADER_OPTION_CLOTH":
            self.config["EXPORT_FO3_SHADER_TYPE"] = 1
            self.config["EXPORT_FO3_SF_ZBUF"] = True
            self.config["EXPORT_FO3_SF_SMAP"] = True
            self.config["EXPORT_FO3_SF_SFRU"] = False
            self.config["EXPORT_FO3_SF_WINDOW_ENVMAP"] = False
            self.config["EXPORT_FO3_SF_EMPT"] = True
            self.config["EXPORT_FO3_SF_UN31"] = True
        elif evName == "EXPORT_FO3_BODYPARTS":
            self.config["EXPORT_FO3_BODYPARTS"] = not self.config["EXPORT_FO3_BODYPARTS"]
        elif evName == "EXPORT_MW_NIFXNIFKF":
            self.config["EXPORT_MW_NIFXNIFKF"] = not self.config["EXPORT_MW_NIFXNIFKF"]
        elif evName == "EXPORT_EXTRA_SHADER_TEXTURES":
            self.config["EXPORT_EXTRA_SHADER_TEXTURES"] = not self.config["EXPORT_EXTRA_SHADER_TEXTURES"]
        Draw.Redraw(1)

    def gui_event(self, evt, val):
        """Event handler for GUI elements."""

        if evt == Draw.ESCKEY:
            self.callback = None
            self.gui_exit()

        Draw.Redraw(1)

    def gui_exit(self):
        """Close config GUI and call callback function."""
        Draw.Exit()
        if not self.callback: return # no callback
        # pass on control to callback function
        if not self.config["PROFILE"]:
            # without profiling
            self.callback(**self.config)
        else:
            # with profiling
            import cProfile
            import pstats
            prof = cProfile.Profile()
            prof.runctx('self.callback(**self.config)', locals(), globals())
            prof.dump_stats(self.config["PROFILE"])
            stats = pstats.Stats(self.config["PROFILE"])
            stats.strip_dirs()
            stats.sort_stats('cumulative')
            stats.print_stats()

    def add_texture_path(self, texture_path):
        texture_path = Blender.sys.dirname(texture_path)
        if texture_path == '' or not Blender.sys.exists(texture_path):
            Draw.PupMenu('No path selected or path does not exist%t|Ok')
        else:
            if texture_path not in self.config["IMPORT_TEXTURE_PATH"]:
                self.config["IMPORT_TEXTURE_PATH"].append(texture_path)
            self.texpathIndex = self.config["IMPORT_TEXTURE_PATH"].index(texture_path)
        self.update_texpath_current()

    def update_texpath_current(self):
        """Update self.texpathCurrent string."""
        if self.config["IMPORT_TEXTURE_PATH"]:
            self.texpathCurrent = self.config["IMPORT_TEXTURE_PATH"][self.texpathIndex]
        else:
            self.texpathCurrent = ''

    def select_keyframe_file(self, keyframefile):
        if keyframefile == '' or not Blender.sys.exists(keyframefile):
            Draw.PupMenu('No file selected or file does not exist%t|Ok')
        else:
            self.config["IMPORT_KEYFRAMEFILE"] = keyframefile

    def select_egm_file(self, egmfile):
        if egmfile == '' or not Blender.sys.exists(egmfile):
            Draw.PupMenu('No file selected or file does not exist%t|Ok')
        else:
            self.config["IMPORT_EGMFILE"] = egmfile

    def update_scale(self, evt, val):
        self.config["EXPORT_SCALE_CORRECTION"] = val
        self.config["IMPORT_SCALE_CORRECTION"] = 1.0 / self.config["EXPORT_SCALE_CORRECTION"]

    def update_bones_per_partition(self, evt, val):
        self.config["EXPORT_BONESPERPARTITION"] = val
        self.config["EXPORT_PADBONES"] = False

    def update_ob_bsx_flags(self, evt, val):
        self.config["EXPORT_OB_BSXFLAGS"] = val

    def update_ob_material(self, evt, val):
        self.config["EXPORT_OB_MATERIAL"] = val

    def update_ob_layer(self, evt, val):
        self.config["EXPORT_OB_LAYER"] = val

    def update_ob_mass(self, evt, val):
        self.config["EXPORT_OB_MASS"] = val

    def update_ob_motion_system(self, evt, val):
        self.config["EXPORT_OB_MOTIONSYSTEM"] = val

    def update_ob_quality_type(self, evt, val):
        self.config["EXPORT_OB_QUALITYTYPE"] = val

    def update_ob_unknown_byte_1(self, evt, val):
        self.config["EXPORT_OB_UNKNOWNBYTE1"] = val

    def update_ob_unknown_byte_2(self, evt, val):
        self.config["EXPORT_OB_UNKNOWNBYTE2"] = val

    def update_ob_wind(self, evt, val):
        self.config["EXPORT_OB_WIND"] = val

    def update_anim_sequence_name(self, evt, val):
        self.config["EXPORT_ANIMSEQUENCENAME"] = val

    def update_egm_anim_scale(self, evt, val):
        self.config["IMPORT_EGMANIMSCALE"] = val<|MERGE_RESOLUTION|>--- conflicted
+++ resolved
@@ -1,14 +1,8 @@
 """Common functions for the Blender nif import and export scripts."""
 
-<<<<<<< HEAD
-__version__ = "2.5.1"
-__requiredpyffiversion__ = "2.0.6"
-__requiredblenderversion__ = "250"
-=======
 __version__ = "2.5.2"
 __requiredpyffiversion__ = "2.1.0"
-__requiredblenderversion__ = "245"
->>>>>>> 9d526c5c
+__requiredblenderversion__ = "250"
 
 # ***** BEGIN LICENSE BLOCK *****
 # 
